import com.typesafe.tools.mima.core._
import com.typesafe.tools.mima.plugin.MimaKeys._

scodecModule := "scodec-core"

scodecPrimaryModule

contributors ++= Seq(Contributor("mpilquist", "Michael Pilquist"), Contributor("pchiusano", "Paul Chiusano"))

rootPackage := "scodec"

libraryDependencies ++= Seq(
  "org.scodec" %% "scodec-bits" % "1.0.5",
<<<<<<< HEAD
  "com.chuusai" % "shapeless" % "2.1.0-SNAPSHOT" cross CrossVersion.fullMapped {
=======
  "com.chuusai" % "shapeless" % "2.1.0-RC2" cross CrossVersion.fullMapped {
>>>>>>> dc3f4c50
    case "2.10.4" => "2.10.4"
    case x if x startsWith "2.11." => "2.11"
  },
  "org.scalatest" %% "scalatest" % "2.2.0" % "test",
  "org.scalacheck" %% "scalacheck" % "1.11.3" % "test",
  "org.bouncycastle" % "bcpkix-jdk15on" % "1.50" % "test"
)

// Shapeless 2.1.0 on Scala 2.10 requires macro paradise
libraryDependencies ++= {
  if (scalaBinaryVersion.value startsWith "2.10") Seq(compilerPlugin("org.scalamacros" % "paradise" % "2.0.1" cross CrossVersion.full)) else Nil
}

binaryIssueFilters ++= Seq(
)<|MERGE_RESOLUTION|>--- conflicted
+++ resolved
@@ -11,11 +11,7 @@
 
 libraryDependencies ++= Seq(
   "org.scodec" %% "scodec-bits" % "1.0.5",
-<<<<<<< HEAD
-  "com.chuusai" % "shapeless" % "2.1.0-SNAPSHOT" cross CrossVersion.fullMapped {
-=======
   "com.chuusai" % "shapeless" % "2.1.0-RC2" cross CrossVersion.fullMapped {
->>>>>>> dc3f4c50
     case "2.10.4" => "2.10.4"
     case x if x startsWith "2.11." => "2.11"
   },
