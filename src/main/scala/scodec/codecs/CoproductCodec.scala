package scodec
package codecs

import scalaz.\/
import scalaz.syntax.std.option._

import shapeless._
import labelled.FieldType
import record._
import ops.coproduct._
import ops.hlist._

import scodec.bits._

private[scodec] object CoproductCodec {

  /** Calcuates the type index of coproduct value `c` in coproduct type `C`. */
  private[scodec] def indexOf[C <: Coproduct](c: C): Int = {
    def go[CC <: Coproduct](c: CC, idx: Int): Int = c match {
      case Inl(_) => idx
      case Inr(t) => go(t, idx + 1)
    }
    go(c, 0)
  }

  private def encodeCoproduct[C <: Coproduct](codecs: List[Codec[C]], c: C): Err \/ BitVector = {
    val index = indexOf(c)
    for {
      codec <- codecs.lift(index).toRightDisjunction(Err(s"Not possible - index $index is out of bounds"))
      encValue <- codec.encode(c)
    } yield encValue
  }

  /** Creates a coproduct codec that uses the type index of the coproduct as the discriminator. */
  def indexBased[C <: Coproduct, L <: HList](codecs: L, discriminatorCodec: Codec[Int])(
    implicit aux: ToCoproductCodecs[C, L]
  ): Codec[C] = new Discriminated[C, L, Int](codecs, discriminatorCodec, indexOf, Some.apply)

  /** Codec that encodes/decodes a coproduct `C` discriminated by `A`. */
  private[scodec] class Discriminated[C <: Coproduct, L <: HList, A](
    codecs: L,
    discriminatorCodec: Codec[A],
    coproductToDiscriminator: C => A,
    discriminatorToIndex: A => Option[Int]
  )(implicit aux: ToCoproductCodecs[C, L]) extends Codec[C] {

    private val liftedCodecs: List[Codec[C]] = aux(codecs)

    def encode(c: C) = {
      val discriminator = coproductToDiscriminator(c)
      for {
        encDiscriminator <- discriminatorCodec.encode(discriminator)
        encValue <- encodeCoproduct(liftedCodecs, c)
      } yield encDiscriminator ++ encValue
    }

    def decode(buffer: BitVector) = (for {
      discriminator <- DecodingContext(discriminatorCodec.decode)
      index <- DecodingContext.liftE(discriminatorToIndex(discriminator).toRightDisjunction(Err(s"Unsupported discriminator $discriminator")))
      decoder <- DecodingContext.liftE(liftedCodecs.lift(index).toRightDisjunction(Err(s"Unsupported index $index (for discriminator $discriminator)")))
      value <- DecodingContext(decoder.decode)
    } yield value).run(buffer)

    override def toString = liftedCodecs.mkString("(", " :+: ", ")") + s" by $discriminatorCodec"
  }

  /** Codec that encodes/decodes a coproduct `C`. */
  private[scodec] class Choice[C <: Coproduct, L <: HList](
    codecs: L
  )(implicit aux: ToCoproductCodecs[C, L]) extends Codec[C] {

    private val liftedCodecs: List[Codec[C]] = aux(codecs)
    private val decoder: Decoder[C] = Decoder.choiceDecoder(liftedCodecs: _*)

    def encode(c: C) = encodeCoproduct(liftedCodecs, c)

    def decode(buffer: BitVector) = decoder.decode(buffer)

    override def toString = liftedCodecs.mkString("choice(", " :+: ", ")")
  }
}

/** Witness that allows converting an `HList` of codecs in to a list of coproduct codecs, where the coproduct is type aligned with the `HList`. */
sealed trait ToCoproductCodecs[C <: Coproduct, L <: HList] {
  def apply(l: L): List[Codec[C]]
}

/** Companion for [[ToCoproductCodecs]]. */
object ToCoproductCodecs {
  implicit val base: ToCoproductCodecs[CNil, HNil] = new ToCoproductCodecs[CNil, HNil] {
    def apply(hnil: HNil) = Nil
  }

  implicit def step[A, CT <: Coproduct, LT <: HList](
    implicit tailAux: ToCoproductCodecs[CT, LT],
    inj: ops.coproduct.Inject[A :+: CT, A]
  ): ToCoproductCodecs[A :+: CT, Codec[A] :: LT] = new ToCoproductCodecs[A :+: CT, Codec[A] :: LT] {
    def apply(l: Codec[A] :: LT): List[Codec[A :+: CT]] = {

      val headCodec: Codec[A :+: CT] = new Codec[A :+: CT] {
        val codec: Codec[A] = l.head
        def encode(c: A :+: CT) = c match {
          case Inl(a) => codec.encode(a)
          case Inr(ct) => \/.left(Err(s"cannot encode $ct"))
        }
        def decode(buffer: BitVector) =
          codec.decode(buffer).map { case (rem, a) => (rem, Coproduct[A :+: CT](a)) }
        override def toString = codec.toString
      }

      val tailCodecs: List[Codec[A :+: CT]] = tailAux(l.tail).map { d: Codec[CT] =>
        new Codec[A :+: CT] {
          def encode(c: A :+: CT) = c match {
            case Inr(a) => d.encode(a)
            case Inl(ch) => \/.left(Err(s"cannot encode $c"))
          }
          def decode(buffer: BitVector) =
            d.decode(buffer).map { case (rem, a) => (rem, Inr(a): A :+: CT) }
          override def toString = d.toString
        }
      }

      headCodec :: tailCodecs
    }
  }
}

/**
 * Supports building a coproduct codec.
 *
 * A coproduct codec is built by:
 *  - specifying a codec for each member of the coproduct, separated by the `:+:` operator
 *  - specifying the discriminator codec and mapping between discriminator values and coproduct members
 *  - alternatively, instead of specifying a discriminator codec, using the `choice` combinator to create
 *    a codec that encodes no discriminator and hence, decodes by trying each codec in succession and using
 *    the first successful result
 *
 * To specify the discriminator, call either `discriminatedByIndex(intCodec)` or `discriminatedBy(codec).using(Sized(...))`.
 * The former uses the type index as the discriminator value.
 *
 * For example: {{{
(int32 :+: bool(8) :+: variableSizeBytes(uint8, ascii)).discriminatedByIndex(uint8)
 }}}
 * The first 8 bits of the resulting binary contains the discriminator value due to usage of the `uint8` codec as
 * the discriminator codec. A discriminator value of 0 causes the remaining bits to be encoded/decoded with `int32`.
 * Similarly, a value of 1 causes the remaining bits to be encoded/decoded with `bool(8)` and a value of 2 causes
 * the remaining bits to be encoded/decoded as a sized ASCII string.
 *
 * Alternatively, discriminator values can be explicitly specified using `discriminatedBy(codec).using(Sized(...))`.
 *
 * For example: {{{
 (int32 :+: bool(8) :+: variableSizeBytes(uint8, ascii)).discriminatedBy(fixedSizeBytes(1, ascii)).using(Sized("i", "b", "s"))
 }}}
 * In this example, integers are associated with the discriminator `i`, booleans with `b`, and strings with `s`. The discriminator
 * is encoded with `fixedSizeBytes(1, ascii)`.
 *
 * The methods which generate a `Codec` return a `Codec[R]` instead of a `Codec[C]`. Typically, `C =:= R` but the `xmap` and
 * `exmap` methods allow transformations between `C` and `R` to be deferred until after the codec is built.
 *
 * @tparam C coproduct type
 * @tparam L hlist type that has a codec for each type in the coproduct `C`
 * @tparam R resulting codec type
 */
final class CoproductCodecBuilder[C <: Coproduct, L <: HList, R] private[scodec] (
  codecs: L, cToR: C => Err \/ R, rToC: R => Err \/ C
)(implicit aux: ToCoproductCodecs[C, L]) {

  private def toR(c: Codec[C]): Codec[R] = c.exmap(cToR, rToC)

  /** Adds a codec to the head of this coproduct codec. */
  def :+:[A](left: Codec[A]): CoproductCodecBuilder[A :+: C, Codec[A] :: L, A :+: C] =
    CoproductCodecBuilder(left :: codecs)

  /**
   * Creates the coproduct codec using the specified integer codec as the discriminator codec
   * and using coproduct indices as discriminators.
   *
   * For example, `(a :+: b :+: c).discriminatedByIndex(uint8)` results in using `0` for `a`,
   * `1` for `b`, and `2` for `c`.
   */
  def discriminatedByIndex(discriminatorCodec: Codec[Int]): Codec[R] =
    toR(CoproductCodec.indexBased(codecs, discriminatorCodec))

  /** Supports creation of a coproduct codec that uses an arbitrary discriminator. */
  def discriminatedBy[A](discriminatorCodec: Codec[A]): NeedDiscriminators[A] =
    new NeedDiscriminators(discriminatorCodec)

  /** Assists in creating a coproduct codec, after the coproduct type and discriminator type have been fixed. */
  final class NeedDiscriminators[A] private[CoproductCodecBuilder] (discriminatorCodec: Codec[A]) {

<<<<<<< HEAD
    /** Specified the discriminator values for each of the coproduct type members. */
    def using[N <: Nat](discriminators: Sized[Seq[A], N])(implicit ev: ops.coproduct.Length.Aux[C, N]): Codec[R] = {
      val toDiscriminator: C => A = c => discriminators.seq(CoproductCodec.indexOf(c))
=======
    /**
     * Specifies the discriminator values for each of the coproduct type members.
     *
     * The collection must list the discriminators in the order that the corresponding types appear in the coproduct.
     */
    def using[N <: Nat](discriminators: Sized[Seq[A], N])(implicit ev: ops.hlist.Length.Aux[L, N]): Codec[R] =
      usingUnsafe(discriminators.seq)

    /**
     * Specifies the discriminator values for each of the union type members by providing the discriminators
     * as a record with the same keys as the union.
     */
    def using[L <: HList](bindings: L)(implicit keyDiscriminators: CoproductBuilderKeyDiscriminators[C, L, A]): Codec[R] =
      toR(new CoproductCodec.Discriminated(
        codecs,
        discriminatorCodec,
        keyDiscriminators.toDiscriminator(bindings),
        (a: A) => keyDiscriminators.fromDiscriminator(bindings)(a, 0)))

    /**
     * Determines discriminators values automatically by looking for a `Discriminator[R, X, A]`
     * for each component type `X` in the coproduct `C`.
     */
    def auto(implicit auto: CoproductAutoDiscriminators[R, C, A]): Codec[R] = usingUnsafe(auto.discriminators)

    /** Unsafe version of `using` -- discriminators must be equal in length to the number of components in `C`. */
    private def usingUnsafe(discriminators: Seq[A]): Codec[R] = {
      val toDiscriminator: C => A = c => discriminators(CoproductCodec.indexOf(c))
>>>>>>> 40951a22
      val fromDiscriminator: A => Option[Int] = a => {
        val idx = discriminators.indexWhere { (x: A) => x == a }
        if (idx >= 0) Some(idx) else None
      }
      toR(new CoproductCodec.Discriminated(codecs, discriminatorCodec, toDiscriminator, fromDiscriminator))
    }
  }

  /**
   * Creates a coproduct codec that encodes no discriminator. Rather, decoding is accomplished by
   * trying each codec in order and using the first successful result.
   */
  def choice: Codec[R] = toR(new CoproductCodec.Choice(codecs))

  /**
   * Creates a builder that applies the specified transformations to any codecs generated by the returned builder.
   */
  def xmap[S](rToS: R => S, sToR: S => R): CoproductCodecBuilder[C, L, S] =
    new CoproductCodecBuilder(codecs, c => cToR(c) map rToS, s => rToC(sToR(s)))

  /**
   * Creates a builder that applies the specified transformations to any codecs generated by the returned builder.
   */
  def exmap[S](rToS: R => Err \/ S, sToR: S => Err \/ R): CoproductCodecBuilder[C, L, S] =
    new CoproductCodecBuilder(codecs, c => cToR(c) flatMap rToS, s => sToR(s) flatMap rToC)
}

/** Companion for [[CoproductCodecBuilder]]. */
object CoproductCodecBuilder {
  def apply[C <: Coproduct, L <: HList](codecs: L)(implicit aux: ToCoproductCodecs[C, L]): CoproductCodecBuilder[C, L, C] =
    new CoproductCodecBuilder(codecs, \/.right, \/.right)
}

/** Witness for `CoproductCodecBuilder#NeedDiscriminators#using`. */
sealed trait CoproductBuilderKeyDiscriminators[C <: Coproduct, L <: HList, A] {
  def toDiscriminator(bindings: L)(c: C): A
  def fromDiscriminator(bindings: L)(a: A, idx: Int): Option[Int]
}

/** Companion for [[CoproductBuilderKeyDiscriminators]]. */
object CoproductBuilderKeyDiscriminators {
  implicit def nil[A]: CoproductBuilderKeyDiscriminators[CNil, HNil, A] =
    new CoproductBuilderKeyDiscriminators[CNil, HNil, A] {
      def toDiscriminator(bindings: HNil)(c: CNil): A = sys.error("impossible")
      def fromDiscriminator(bindings: HNil)(a: A, idx: Int): Option[Int] = None
    }

  implicit def step[K <: Symbol, V, CT <: Coproduct, LT <: HList, A](implicit
    tailDiscriminators: CoproductBuilderKeyDiscriminators[CT, LT, A]
  ): CoproductBuilderKeyDiscriminators[FieldType[K, V] :+: CT, FieldType[K, A] :: LT, A] =
    new CoproductBuilderKeyDiscriminators[FieldType[K, V] :+: CT, FieldType[K, A] :: LT, A] {
      def toDiscriminator(bindings: FieldType[K, A] :: LT)(c: FieldType[K, V] :+: CT): A = {
        c match {
          case Inl(_) => bindings.head
          case Inr(ct) => tailDiscriminators.toDiscriminator(bindings.tail)(ct)
        }
      }
      def fromDiscriminator(bindings: FieldType[K, A] :: LT)(a: A, idx: Int): Option[Int] = {
        if (bindings.head == a) Some(idx)
        else tailDiscriminators.fromDiscriminator(bindings.tail)(a, idx + 1)
      }
    }
}

/** Witness for `CoproductCodecBuilder#NeedDiscriminators#auto`. */
sealed trait CoproductAutoDiscriminators[X, C <: Coproduct, A] {
  def discriminators: List[A]
}

/** Companion for [[CoproductAutoDiscriminators]]. */
object CoproductAutoDiscriminators {

  implicit def cnil[X, A]: CoproductAutoDiscriminators[X, CNil, A] =
    new CoproductAutoDiscriminators[X, CNil, A] {
      def discriminators = Nil
    }

  implicit def coproduct[X, A, CH, CT <: Coproduct](implicit
    headDiscriminator: Discriminator[X, CH, A],
    tailAuto: CoproductAutoDiscriminators[X, CT, A]
  ): CoproductAutoDiscriminators[X, CH :+: CT, A] =
    new CoproductAutoDiscriminators[X, CH :+: CT, A] {
      def discriminators = headDiscriminator.value :: tailAuto.discriminators
    }

  implicit def union[X, A, K, V, CT <: Coproduct](implicit
    headDiscriminator: Discriminator[X, V, A],
    tailAuto: CoproductAutoDiscriminators[X, CT, A]
  ): CoproductAutoDiscriminators[X, FieldType[K, V] :+: CT, A] =
    new CoproductAutoDiscriminators[X, FieldType[K, V] :+: CT, A] {
      def discriminators = headDiscriminator.value :: tailAuto.discriminators
    }
}<|MERGE_RESOLUTION|>--- conflicted
+++ resolved
@@ -188,17 +188,12 @@
   /** Assists in creating a coproduct codec, after the coproduct type and discriminator type have been fixed. */
   final class NeedDiscriminators[A] private[CoproductCodecBuilder] (discriminatorCodec: Codec[A]) {
 
-<<<<<<< HEAD
-    /** Specified the discriminator values for each of the coproduct type members. */
-    def using[N <: Nat](discriminators: Sized[Seq[A], N])(implicit ev: ops.coproduct.Length.Aux[C, N]): Codec[R] = {
-      val toDiscriminator: C => A = c => discriminators.seq(CoproductCodec.indexOf(c))
-=======
     /**
      * Specifies the discriminator values for each of the coproduct type members.
      *
      * The collection must list the discriminators in the order that the corresponding types appear in the coproduct.
      */
-    def using[N <: Nat](discriminators: Sized[Seq[A], N])(implicit ev: ops.hlist.Length.Aux[L, N]): Codec[R] =
+    def using[N <: Nat](discriminators: Sized[Seq[A], N])(implicit ev: ops.coproduct.Length.Aux[C, N]): Codec[R] =
       usingUnsafe(discriminators.seq)
 
     /**
@@ -221,7 +216,6 @@
     /** Unsafe version of `using` -- discriminators must be equal in length to the number of components in `C`. */
     private def usingUnsafe(discriminators: Seq[A]): Codec[R] = {
       val toDiscriminator: C => A = c => discriminators(CoproductCodec.indexOf(c))
->>>>>>> 40951a22
       val fromDiscriminator: A => Option[Int] = a => {
         val idx = discriminators.indexWhere { (x: A) => x == a }
         if (idx >= 0) Some(idx) else None
